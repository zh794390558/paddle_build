--- conflicted
+++ resolved
@@ -44,15 +44,7 @@
 #    paddlepaddle/paddle:latest-dev \
 #    build_paddle/build_docker.sh run
 
-<<<<<<< HEAD
 #NVIDIA_DOCKER_PATH=/home/liuyiqun/packages/nvidia-docker-2.0.3
 nvidia-docker run --name paddle_xreki --network=host -it --rm -v $PWD/../../Paddle:/paddle -v $PWD/../../inference:/data -w /paddle \
     $XREKI_IMAGE_NAME:$XREKI_IMAGE_TAG \
-=======
-NAME=xreki/paddle
-TAG=cuda92_cudnn7_debug
-#NVIDIA_DOCKER_PATH=/home/liuyiqun/packages/nvidia-docker-2.0.3
-nvidia-docker run --name paddle_xreki --network=host -it --rm -v $PWD/../../Paddle:/paddle -v $PWD/../../inference:/data -w /paddle \
-    $NAME:$TAG \
->>>>>>> 105fb20d
     build_paddle/build_docker.sh $TASK
