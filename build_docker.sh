#!/bin/bash

set -xe

WITH_GPU=ON

PROJ_ROOT=/paddle/build_paddle
if [ $WITH_GPU == OFF ]; then
  SUFFIX=_docker_cpu
else
  SUFFIX=_docker
fi

SOURCES_ROOT=/paddle

C_API=OFF

PPROF_ROOT=$SOURCES_ROOT/gperftools-2.7/install

function cmake_gen() {
  export CC=gcc
  export CXX=g++
  source $PROJ_ROOT/clear.sh
  cd $BUILD_ROOT
  if [ $C_API == OFF ]; then
    cmake -DCMAKE_INSTALL_PREFIX=$DEST_ROOT \
          -DTHIRD_PARTY_PATH=$THIRD_PARTY_PATH \
          -DFLUID_INSTALL_DIR=$DEST_ROOT \
<<<<<<< HEAD
          -DCMAKE_BUILD_TYPE=RelWithDebInfo \
          -DWITH_PROFILER=ON \
          -DGperftools_ROOT_DIR=/usr/local/lib \
=======
          -DCMAKE_BUILD_TYPE=Release \
          -DWITH_PPOFILER=ON \
          -DGperftools_ROOT_DIR=${PPROF_ROOT} \
          -DON_INFER=ON \
>>>>>>> 6829aa35
          -DWITH_DSO=ON \
          -DWITH_DOC=OFF \
          -DWITH_GPU=${WITH_GPU} \
          -DWITH_AMD_GPU=OFF \
          -DWITH_DISTRIBUTE=OFF \
          -DWITH_MKL=OFF \
          -DWITH_AVX=ON \
          -DWITH_GOLANG=OFF \
          -DCUDA_ARCH_NAME=Auto \
          -DWITH_SWIG_PY=ON \
          -DWITH_C_API=OFF \
          -DWITH_PYTHON=ON \
          -DCUDNN_ROOT=/usr/ \
          -DWITH_TESTING=ON \
          -DCMAKE_MODULE_PATH=/opt/rocm/hip/cmake \
          -DWITH_FLUID_ONLY=ON \
          -DON_INFER=ON \
          -DCMAKE_EXPORT_COMPILE_COMMANDS=ON \
          -DWITH_CONTRIB=ON \
          -DWITH_INFERENCE_API_TEST=ON \
          -DWITH_ANAKIN=OFF \
          -DPY_VERSION=2.7 \
          $SOURCES_ROOT
  else
    cmake -DCMAKE_INSTALL_PREFIX=$DEST_ROOT \
          -DTHIRD_PARTY_PATH=$THIRD_PARTY_PATH \
          -DCUDA_ARCH_NAME=Auto \
          -DCMAKE_BUILD_TYPE=Release \
          -DWITH_C_API=ON \
          -DWITH_TIMER=ON \
          -DUSE_EIGEN_FOR_BLAS=OFF \
          -DWITH_PYTHON=OFF \
          -DWITH_MKL=OFF \
          -DWITH_GPU=ON \
          -DCUDNN_ROOT=$CUDNN_ROOT \
          -DWITH_SWIG_PY=OFF \
          -DWITH_GOLANG=OFF \
          $SOURCES_ROOT
  fi
  cd $PROJ_ROOT
}

function build() {
  cd $BUILD_ROOT
  cat <<EOF
  ============================================
  Building in $BUILD_ROOT
  ============================================
EOF
  make -j12
  cd $PROJ_ROOT
}

function main() {
  local CMD=$1
  source $PROJ_ROOT/env.sh
  git config --global http.sslverify false
  case $CMD in
    cmake)
      cmake_gen
      ;;
    build)
      build
      ;;
    run)
      sh $PROJ_ROOT/run_docker.sh
#      cd $BUILD_ROOT
#      sh $PROJ_ROOT/run_test.sh
      ;;
  esac
}

main $@<|MERGE_RESOLUTION|>--- conflicted
+++ resolved
@@ -15,8 +15,6 @@
 
 C_API=OFF
 
-PPROF_ROOT=$SOURCES_ROOT/gperftools-2.7/install
-
 function cmake_gen() {
   export CC=gcc
   export CXX=g++
@@ -26,16 +24,10 @@
     cmake -DCMAKE_INSTALL_PREFIX=$DEST_ROOT \
           -DTHIRD_PARTY_PATH=$THIRD_PARTY_PATH \
           -DFLUID_INSTALL_DIR=$DEST_ROOT \
-<<<<<<< HEAD
           -DCMAKE_BUILD_TYPE=RelWithDebInfo \
           -DWITH_PROFILER=ON \
           -DGperftools_ROOT_DIR=/usr/local/lib \
-=======
-          -DCMAKE_BUILD_TYPE=Release \
-          -DWITH_PPOFILER=ON \
-          -DGperftools_ROOT_DIR=${PPROF_ROOT} \
           -DON_INFER=ON \
->>>>>>> 6829aa35
           -DWITH_DSO=ON \
           -DWITH_DOC=OFF \
           -DWITH_GPU=${WITH_GPU} \
