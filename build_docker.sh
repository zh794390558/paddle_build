--- conflicted
+++ resolved
@@ -44,10 +44,6 @@
           -DWITH_TESTING=ON \
           -DCMAKE_MODULE_PATH=/opt/rocm/hip/cmake \
           -DWITH_FLUID_ONLY=ON \
-<<<<<<< HEAD
-=======
-          -DON_INFER=ON \
->>>>>>> 105fb20d
           -DCMAKE_EXPORT_COMPILE_COMMANDS=ON \
           -DWITH_CONTRIB=ON \
           -DWITH_INFERENCE_API_TEST=ON \
