--- conflicted
+++ resolved
@@ -2,10 +2,6 @@
 
 set -xe
 source image.sh
-<<<<<<< HEAD
-=======
-use_manylinux=`echo "${XREKI_IMAGE_NAME}" | grep manylinux | wc -l`
->>>>>>> 4380f095
 
 WITH_GPU=ON
 
@@ -18,41 +14,12 @@
 
 SOURCES_ROOT=/paddle
 
-<<<<<<< HEAD
-=======
-if [ ${use_manylinux} != "0" ];
-then
-  PYTHON_ABI="cp27-cp27mu"
-  echo "using python abi: $1"
-  if [ "$PYTHON_ABI" == "cp27-cp27m" ]; then
-    export LD_LIBRARY_PATH=/opt/_internal/cpython-2.7.11-ucs2/lib:${LD_LIBRARY_PATH#/opt/_internal/cpython-2.7.11-ucs4/lib:}
-    export PATH=/opt/python/cp27-cp27m/bin/:${PATH}
-  elif [ "$PYTHON_ABI" == "cp27-cp27mu" ]; then
-    export LD_LIBRARY_PATH=/opt/_internal/cpython-2.7.11-ucs4/lib:${LD_LIBRARY_PATH#/opt/_internal/cpython-2.7.11-ucs2/lib:}
-    export PATH=/opt/python/cp27-cp27mu/bin/:${PATH}
-  elif [ "$PYTHON_ABI" == "cp35-cp35m" ]; then
-    export LD_LIBRARY_PATH=/opt/_internal/cpython-3.5.1/lib/:${LD_LIBRARY_PATH}
-    export PATH=/opt/_internal/cpython-3.5.1/bin/:${PATH}
-  elif [ "$PYTHON_ABI" == "cp36-cp36m" ]; then
-    export LD_LIBRARY_PATH=/opt/_internal/cpython-3.6.0/lib/:${LD_LIBRARY_PATH}
-    export PATH=/opt/_internal/cpython-3.6.0/bin/:${PATH}
-  elif [ "$PYTHON_ABI" == "cp37-cp37m" ]; then
-    export LD_LIBRARY_PATH=/opt/_internal/cpython-3.7.0/lib/:${LD_LIBRARY_PATH}
-    export PATH=/opt/_internal/cpython-3.7.0/bin/:${PATH}
-  fi
-fi
-
->>>>>>> 4380f095
 function cmake_gen() {
   export CC=gcc
   export CXX=g++
   source $PROJ_ROOT/clear.sh
   cd $BUILD_ROOT
-<<<<<<< HEAD
-  if [ "${use_manylinux}" == "" ];
-=======
   if [ ${use_manylinux} == "0" ];
->>>>>>> 4380f095
   then
     cmake -DCMAKE_INSTALL_PREFIX=$DEST_ROOT \
           -DTHIRD_PARTY_PATH=$THIRD_PARTY_PATH \
