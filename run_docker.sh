--- conflicted
+++ resolved
@@ -24,14 +24,8 @@
 #export FLAGS_fraction_of_gpu_memory_to_use=0.1
 #export GLOG_v=4
 unset CUDA_VISIBLE_DEVICES
-<<<<<<< HEAD
 export CUDA_VISIBLE_DEVICES=1
 export LD_LIBRARY_PATH=/usr/local/cuda/lib64:$LD_LIBRARY_PATH
-=======
-export CUDA_VISIBLE_DEVICES=0
-export LD_LIBRARY_PATH=/paddle/TensorRT-4.0.1.6/lib:$LD_LIBRARY_PATH
-export LD_LIBRARY_PATH=/paddle/gperftools-2.7/install/lib:$LD_LIBRARY_PATH
->>>>>>> 359c488f
 #export FLAGS_benchmark=1
 #./paddle/fluid/inference/tests/book/test_inference_${NAME} \
 #    --dirname=${DIRNAME} \
@@ -75,24 +69,8 @@
 
 #EXE_NAME=video_tester
 #EXE_NAME=faster_rcnn_tester
-<<<<<<< HEAD
 #EXE_NAME=ocr_plate_tester
 ###EXE_NAME=machine_reading_comprehension_tester
-##nvprof \
-#$BUILD_ROOT/paddle/fluid/inference/tests/api/samples/$EXE_NAME \
-#    --infer_model=${MODEL_DIR} \
-#    --profile=1 \
-#    --benchmark=0 \
-#    --repeat=100 \
-#    --prog_filename="model" \
-#    --param_filename="params" \
-#    --use_gpu=1 \
-#    --use_analysis=0 \
-#    --use_tensorrt=0
-
-#    --image_dims="400x400" \
-#    --image_path=${IMAGE_PATH} \
-=======
 #EXE_NAME=image_tester
 
 MODEL_DIR=/data/ocr/1d-attention/models/origin
@@ -114,19 +92,21 @@
       $BUILD_ROOT/paddle/fluid/inference/tests/api/samples/$EXE_NAME \
       paddle_inference.prof > $EXE_NAME.pdf
 else
-  $BUILD_ROOT/paddle/fluid/inference/tests/api/samples/$EXE_NAME \
-      --infer_model=${MODEL_DIR} \
-      --profile=0 \
-      --repeat=1 \
-      --prog_filename="model" \
-      --param_filename="params" \
-      --image_dims="1x0x0x0" \
-      --image_dir=${IMAGE_DIR} \
-      --use_gpu=1 \
-      --use_analysis=0 \
-      --use_tensorrt=0
+##nvprof \
+#$BUILD_ROOT/paddle/fluid/inference/tests/api/samples/$EXE_NAME \
+#    --infer_model=${MODEL_DIR} \
+#    --profile=1 \
+#    --benchmark=0 \
+#    --repeat=100 \
+#    --prog_filename="model" \
+#    --param_filename="params" \
+#    --use_gpu=1 \
+#    --use_analysis=0 \
+#    --use_tensorrt=0
+
+#      --image_dims="1x0x0x0" \
+#      --image_dir=${IMAGE_DIR} \
 fi
->>>>>>> 359c488f
 
 #FILENAME=/paddle/paddle/fluid/operators/benchmark/elementwise_add.config
 ##FILENAME=/paddle/paddle/fluid/operators/benchmark/gather.config
@@ -139,21 +119,3 @@
 
 #cd $BUILD_ROOT
 #make test ARGS="-R test_anakin_rnn1 -V"
-
-#$BUILD_ROOT/paddle/fluid/inference/tests/api/test_analyzer_resnet50 \
-#    --infer_model=/paddle/build_paddle/resnet50_model
-#MODEL_DIR=/data/facebox_model_remove_ops
-#MODEL_DIR=/paddle/build_paddle/resnet50_model #image_dims=1x3x318x318
-#MODEL_DIR=/data/trt_test_models
-#MODEL_DIR=/paddle/build_paddle/third_party_docker/inference_demo/trt
-##MODEL_DIR=/data/se_resnext_50/se_resnext
-##MODEL_DIR=/data/se_resnext_50/models
-#$BUILD_ROOT/paddle/fluid/inference/tests/api/test_trt_models \
-#    --infer_model=${MODEL_DIR} \
-#    --profile=1 \
-#    --use_analysis=0 \
-#    --use_tensorrt=0 \
-#    --repeat=100
-
-#    --prog_filename="model" \
-#    --param_filename="params" \